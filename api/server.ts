import dotenv from 'dotenv';
import express from 'express';
import mongoose from 'mongoose';

import course from './routes/course';
import degree from './routes/degree';
import section from './routes/section';
import token from './controllers/token';
import exam from './routes/exam';

dotenv.config();

mongoose.connect(process.env.MONGODB_URI).then(() => {
  const app = express();
  
  app.use(express.json());

  app.use(token);

  app.use('/course', course);
  app.use('/degree', degree);
<<<<<<< HEAD
  app.use('/exam', exam);
=======
  app.use('/section', section);
>>>>>>> 7ebbbaed

  app.listen(process.env.PORT, () => {
    console.log(`The server has started on port ${process.env.PORT}`);
  });
});<|MERGE_RESOLUTION|>--- conflicted
+++ resolved
@@ -19,11 +19,8 @@
 
   app.use('/course', course);
   app.use('/degree', degree);
-<<<<<<< HEAD
   app.use('/exam', exam);
-=======
   app.use('/section', section);
->>>>>>> 7ebbbaed
 
   app.listen(process.env.PORT, () => {
     console.log(`The server has started on port ${process.env.PORT}`);
