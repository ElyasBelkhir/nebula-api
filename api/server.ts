--- conflicted
+++ resolved
@@ -4,11 +4,8 @@
 
 import course from './routes/course';
 import degree from './routes/degree';
-<<<<<<< HEAD
 import professor from './routes/professor';
-=======
 import section from './routes/section';
->>>>>>> 7ebbbaed
 import token from './controllers/token';
 
 dotenv.config();
@@ -22,11 +19,8 @@
 
   app.use('/course', course);
   app.use('/degree', degree);
-<<<<<<< HEAD
   app.use('/professor', professor);
-=======
   app.use('/section', section);
->>>>>>> 7ebbbaed
 
   app.listen(process.env.PORT, () => {
     console.log(`The server has started on port ${process.env.PORT}`);
