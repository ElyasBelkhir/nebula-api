package schema

import (
	"encoding/json"
	"time"
)

// Wrapper type for primitive.ObjectID to allow for custom mashalling below
type IdWrapper string

// Custom JSON marshalling for ObjectID to marshal ObjectIDs correctly
func (id IdWrapper) MarshalJSON() (data []byte, err error) {

	type tmp struct {
		Id string `json:"$oid"`
	}

	return json.Marshal(tmp{string(id)})
}

// Custom JSON unmarshalling for ObjectID to unmarshal ObjectIDs correctly
func (id *IdWrapper) UnmarshalJSON(data []byte) (e error) {

	type tmp struct {
		Id string `json:"$oid"`
	}

	var t tmp

	e = json.Unmarshal(data, &t)
	*id = IdWrapper(t.Id)
	return e
}

type Course struct {
<<<<<<< HEAD
	Id                       IdWrapper              `bson:"_id" json:"_id"`
	Subject_prefix           string                 `bson:"subject_prefix" json:"subject_prefix"`
	Course_number            string                 `bson:"course_number" json:"course_number"`
	Title                    string                 `bson:"title" json:"title"`
	Description              string                 `bson:"description" json:"description"`
	Enrollment_reqs          string                 `bson:"enrollment_reqs" json:"enrollment_reqs"`
	School                   string                 `bson:"school" json:"school"`
	Credit_hours             string                 `bson:"credit_hours" json:"credit_hours"`
	Class_level              string                 `bson:"class_level" json:"class_level"`
	Activity_type            string                 `bson:"activity_type" json:"activity_type"`
	Grading                  string                 `bson:"grading" json:"grading"`
	Internal_course_number   string                 `bson:"internal_course_number" json:"internal_course_number"`
	Prerequisites            *CollectionRequirement `bson:"prerequisites" json:"prerequisites"`
	Corequisites             *CollectionRequirement `bson:"corequisites" json:"corequisites"`
	Co_or_pre_requisites     *CollectionRequirement `bson:"co_or_pre_requisites" json:"co_or_pre_requisites"`
	Sections                 []IdWrapper            `bson:"sections" json:"sections"`
	Lecture_contact_hours    string                 `bson:"lecture_contact_hours" json:"lecture_contact_hours"`
	Laboratory_contact_hours string                 `bson:"laboratory_contact_hours" json:"laboratory_contact_hours"`
	Offering_frequency       string                 `bson:"offering_frequency" json:"offering_frequency"`
	Catalog_year             string                 `bson:"catalog_year" json:"catalog_year"`
	Attributes               interface{}            `bson:"attributes" json:"attributes"`
=======
	Id                       primitive.ObjectID     `bson:"_id" json:"_id" schema:"-"`
	Subject_prefix           string                 `bson:"subject_prefix" json:"subject_prefix" schema:"subject_prefix"`
	Course_number            string                 `bson:"course_number" json:"course_number" schema:"course_number"`
	Title                    string                 `bson:"title" json:"title" schema:"title"`
	Description              string                 `bson:"description" json:"description" schema:"-"`
	Enrollment_reqs          string                 `bson:"enrollment_reqs" json:"enrollment_reqs" schema:"-"`
	School                   string                 `bson:"school" json:"school" schema:"school"`
	Credit_hours             string                 `bson:"credit_hours" json:"credit_hours" schema:"credit_hours"`
	Class_level              string                 `bson:"class_level" json:"class_level" schema:"class_level"`
	Activity_type            string                 `bson:"activity_type" json:"activity_type" schema:"activity_type"`
	Grading                  string                 `bson:"grading" json:"grading" schema:"grading"`
	Internal_course_number   string                 `bson:"internal_course_number" json:"internal_course_number" schema:"internal_course_number"`
	Prerequisites            *CollectionRequirement `bson:"prerequisites" json:"prerequisites" schema:"-"`
	Corequisites             *CollectionRequirement `bson:"corequisites" json:"corequisites" schema:"-"`
	Co_or_pre_requisites     *CollectionRequirement `bson:"co_or_pre_requisites" json:"co_or_pre_requisites" schema:"-"`
	Sections                 []primitive.ObjectID   `bson:"sections" json:"sections" schema:"-"`
	Lecture_contact_hours    string                 `bson:"lecture_contact_hours" json:"lecture_contact_hours" schema:"lecture_contact_hours"`
	Laboratory_contact_hours string                 `bson:"laboratory_contact_hours" json:"laboratory_contact_hours" schema:"laboratory_contact_hours"`
	Offering_frequency       string                 `bson:"offering_frequency" json:"offering_frequency" schema:"offering_frequency"`
	Catalog_year             string                 `bson:"catalog_year" json:"catalog_year" schema:"catalog_year"`
	Attributes               interface{}            `bson:"attributes" json:"attributes" schema:"-"`
>>>>>>> 9d9f1a61
}

type AcademicSession struct {
	Name       string    `bson:"name" json:"name"`
	Start_date time.Time `bson:"start_date" json:"start_date"`
	End_date   time.Time `bson:"end_date" json:"end_date"`
}

type Assistant struct {
	First_name string `bson:"first_name" json:"first_name"`
	Last_name  string `bson:"last_name" json:"last_name"`
	Role       string `bson:"role" json:"role"`
	Email      string `bson:"email" json:"email"`
}

type Location struct {
	Building string `bson:"building" json:"building"`
	Room     string `bson:"room" json:"room"`
	Map_uri  string `bson:"map_uri" json:"map_uri"`
}

type Meeting struct {
	Start_date   time.Time `bson:"start_date" json:"start_date"`
	End_date     time.Time `bson:"end_date" json:"end_date"`
	Meeting_days []string  `bson:"meeting_days" json:"meeting_days"`
	Start_time   string    `bson:"start_time" json:"start_time"`
	End_time     string    `bson:"end_time" json:"end_time"`
	Modality     string    `bson:"modality" json:"modality"`
	Location     Location  `bson:"location" json:"location"`
}

type Section struct {
<<<<<<< HEAD
	Id                    IdWrapper              `bson:"_id" json:"_id"`
	Section_number        string                 `bson:"section_number" json:"section_number"`
	Course_reference      IdWrapper              `bson:"course_reference" json:"course_reference"`
	Section_corequisites  *CollectionRequirement `bson:"section_corequisites" json:"section_corequisites"`
	Academic_session      AcademicSession        `bson:"academic_session" json:"academic_session"`
	Professors            []IdWrapper            `bson:"professors" json:"professors"`
	Teaching_assistants   []Assistant            `bson:"teaching_assistants" json:"teaching_assistants"`
	Internal_class_number string                 `bson:"internal_class_number" json:"internal_class_number"`
	Instruction_mode      string                 `bson:"instruction_mode" json:"instruction_mode"`
	Meetings              []Meeting              `bson:"meetings" json:"meetings"`
	Core_flags            []string               `bson:"core_flags" json:"core_flags"`
	Syllabus_uri          string                 `bson:"syllabus_uri" json:"syllabus_uri"`
	Grade_distribution    []int                  `bson:"grade_distribution" json:"grade_distribution"`
	Attributes            interface{}            `bson:"attributes" json:"attributes"`
}

type Professor struct {
	Id           IdWrapper   `bson:"_id" json:"_id"`
	First_name   string      `bson:"first_name" json:"first_name"`
	Last_name    string      `bson:"last_name" json:"last_name"`
	Titles       []string    `bson:"titles" json:"titles"`
	Email        string      `bson:"email" json:"email"`
	Phone_number string      `bson:"phone_number" json:"phone_number"`
	Office       Location    `bson:"office" json:"office"`
	Profile_uri  string      `bson:"profile_uri" json:"profile_uri"`
	Image_uri    string      `bson:"image_uri" json:"image_uri"`
	Office_hours []Meeting   `bson:"office_hours" json:"office_hours"`
	Sections     []IdWrapper `bson:"sections" json:"sections"`
}

type Organization struct {
	Id             IdWrapper `bson:"_id" json:"_id"`
	Title          string    `bson:"title" json:"title"`
	Description    string    `bson:"description" json:"description"`
	Categories     []string  `bson:"categories" json:"categories"`
	President_name string    `bson:"president_name" json:"president_name"`
	Emails         []string  `bson:"emails" json:"emails"`
	Picture_data   string    `bson:"picture_data" json:"picture_data"`
}

type Event struct {
	Id                 IdWrapper `bson:"_id" json:"_id"`
	Summary            string    `bson:"summary" json:"summary"`
	Location           string    `bson:"location" json:"location"`
	StartTime          time.Time `bson:"start_time" json:"start_time"`
	EndTime            time.Time `bson:"end_time" json:"end_time"`
	Description        string    `bson:"description" json:"description"`
	EventType          []string  `bson:"event_type" json:"event_type"`
	TargetAudience     []string  `bson:"target_audience" json:"target_audience"`
	Topic              []string  `bson:"topic" json:"topic"`
	EventTags          []string  `bson:"event_tags" json:"event_tags"`
	EventWebsite       string    `bson:"event_website" json:"event_website"`
	Department         []string  `bson:"department" json:"department"`
	ContactName        string    `bson:"contact_name" json:"contact_name"`
	ContactEmail       string    `bson:"contact_email" json:"contact_email"`
	ContactPhoneNumber string    `bson:"contact_phone_number" json:"contact_phone_number"`
=======
	Id                    primitive.ObjectID     `bson:"_id" json:"_id" schema:"-"`
	Section_number        string                 `bson:"section_number" json:"section_number" schema:"section_number"`
	Course_reference      primitive.ObjectID     `bson:"course_reference" json:"course_reference" schema:"course_reference"`
	Section_corequisites  *CollectionRequirement `bson:"section_corequisites" json:"section_corequisites" schema:"-"`
	Academic_session      AcademicSession        `bson:"academic_session" json:"academic_session" schema:"-"`
	Professors            []primitive.ObjectID   `bson:"professors" json:"professors" schema:"-"`
	Teaching_assistants   []Assistant            `bson:"teaching_assistants" json:"teaching_assistants" schema:"-"`
	Internal_class_number string                 `bson:"internal_class_number" json:"internal_class_number" schema:"internal_class_number"`
	Instruction_mode      string                 `bson:"instruction_mode" json:"instruction_mode" schema:"instruction_mode"`
	Meetings              []Meeting              `bson:"meetings" json:"meetings" schema:"-"`
	Core_flags            []string               `bson:"core_flags" json:"core_flags" schema:"-"`
	Syllabus_uri          string                 `bson:"syllabus_uri" json:"syllabus_uri" schema:"-"`
	Grade_distribution    []int                  `bson:"grade_distribution" json:"grade_distribution" schema:"-"`
	Attributes            interface{}            `bson:"attributes" json:"attributes" schema:"-"`
}

type Professor struct {
	Id           primitive.ObjectID   `bson:"_id" json:"_id" schema:"-"`
	First_name   string               `bson:"first_name" json:"first_name" schema:"first_name"`
	Last_name    string               `bson:"last_name" json:"last_name" schema:"last_name"`
	Titles       []string             `bson:"titles" json:"titles" schema:"titles"`
	Email        string               `bson:"email" json:"email" schema:"email"`
	Phone_number string               `bson:"phone_number" json:"phone_number" schema:"phone_number"`
	Office       Location             `bson:"office" json:"office" schema:"-"`
	Profile_uri  string               `bson:"profile_uri" json:"profile_uri" schema:"-"`
	Image_uri    string               `bson:"image_uri" json:"image_uri" schema:"-"`
	Office_hours []Meeting            `bson:"office_hours" json:"office_hours" schema:"-"`
	Sections     []primitive.ObjectID `bson:"sections" json:"sections" schema:"-"`
}

type Organization struct {
	Id             primitive.ObjectID `bson:"_id" json:"_id"`
	Title          string             `bson:"title" json:"title"`
	Description    string             `bson:"description" json:"description"`
	Categories     []string           `bson:"categories" json:"categories"`
	President_name string             `bson:"president_name" json:"president_name"`
	Emails         []string           `bson:"emails" json:"emails"`
	Picture_data   string             `bson:"picture_data" json:"picture_data"`
>>>>>>> 9d9f1a61
}<|MERGE_RESOLUTION|>--- conflicted
+++ resolved
@@ -33,30 +33,7 @@
 }
 
 type Course struct {
-<<<<<<< HEAD
-	Id                       IdWrapper              `bson:"_id" json:"_id"`
-	Subject_prefix           string                 `bson:"subject_prefix" json:"subject_prefix"`
-	Course_number            string                 `bson:"course_number" json:"course_number"`
-	Title                    string                 `bson:"title" json:"title"`
-	Description              string                 `bson:"description" json:"description"`
-	Enrollment_reqs          string                 `bson:"enrollment_reqs" json:"enrollment_reqs"`
-	School                   string                 `bson:"school" json:"school"`
-	Credit_hours             string                 `bson:"credit_hours" json:"credit_hours"`
-	Class_level              string                 `bson:"class_level" json:"class_level"`
-	Activity_type            string                 `bson:"activity_type" json:"activity_type"`
-	Grading                  string                 `bson:"grading" json:"grading"`
-	Internal_course_number   string                 `bson:"internal_course_number" json:"internal_course_number"`
-	Prerequisites            *CollectionRequirement `bson:"prerequisites" json:"prerequisites"`
-	Corequisites             *CollectionRequirement `bson:"corequisites" json:"corequisites"`
-	Co_or_pre_requisites     *CollectionRequirement `bson:"co_or_pre_requisites" json:"co_or_pre_requisites"`
-	Sections                 []IdWrapper            `bson:"sections" json:"sections"`
-	Lecture_contact_hours    string                 `bson:"lecture_contact_hours" json:"lecture_contact_hours"`
-	Laboratory_contact_hours string                 `bson:"laboratory_contact_hours" json:"laboratory_contact_hours"`
-	Offering_frequency       string                 `bson:"offering_frequency" json:"offering_frequency"`
-	Catalog_year             string                 `bson:"catalog_year" json:"catalog_year"`
-	Attributes               interface{}            `bson:"attributes" json:"attributes"`
-=======
-	Id                       primitive.ObjectID     `bson:"_id" json:"_id" schema:"-"`
+	Id                       IdWrapper              `bson:"_id" json:"_id" schema:"-"`
 	Subject_prefix           string                 `bson:"subject_prefix" json:"subject_prefix" schema:"subject_prefix"`
 	Course_number            string                 `bson:"course_number" json:"course_number" schema:"course_number"`
 	Title                    string                 `bson:"title" json:"title" schema:"title"`
@@ -71,13 +48,12 @@
 	Prerequisites            *CollectionRequirement `bson:"prerequisites" json:"prerequisites" schema:"-"`
 	Corequisites             *CollectionRequirement `bson:"corequisites" json:"corequisites" schema:"-"`
 	Co_or_pre_requisites     *CollectionRequirement `bson:"co_or_pre_requisites" json:"co_or_pre_requisites" schema:"-"`
-	Sections                 []primitive.ObjectID   `bson:"sections" json:"sections" schema:"-"`
+	Sections                 []IdWrapper            `bson:"sections" json:"sections" schema:"-"`
 	Lecture_contact_hours    string                 `bson:"lecture_contact_hours" json:"lecture_contact_hours" schema:"lecture_contact_hours"`
 	Laboratory_contact_hours string                 `bson:"laboratory_contact_hours" json:"laboratory_contact_hours" schema:"laboratory_contact_hours"`
 	Offering_frequency       string                 `bson:"offering_frequency" json:"offering_frequency" schema:"offering_frequency"`
 	Catalog_year             string                 `bson:"catalog_year" json:"catalog_year" schema:"catalog_year"`
 	Attributes               interface{}            `bson:"attributes" json:"attributes" schema:"-"`
->>>>>>> 9d9f1a61
 }
 
 type AcademicSession struct {
@@ -110,35 +86,34 @@
 }
 
 type Section struct {
-<<<<<<< HEAD
-	Id                    IdWrapper              `bson:"_id" json:"_id"`
-	Section_number        string                 `bson:"section_number" json:"section_number"`
-	Course_reference      IdWrapper              `bson:"course_reference" json:"course_reference"`
-	Section_corequisites  *CollectionRequirement `bson:"section_corequisites" json:"section_corequisites"`
-	Academic_session      AcademicSession        `bson:"academic_session" json:"academic_session"`
-	Professors            []IdWrapper            `bson:"professors" json:"professors"`
-	Teaching_assistants   []Assistant            `bson:"teaching_assistants" json:"teaching_assistants"`
-	Internal_class_number string                 `bson:"internal_class_number" json:"internal_class_number"`
-	Instruction_mode      string                 `bson:"instruction_mode" json:"instruction_mode"`
-	Meetings              []Meeting              `bson:"meetings" json:"meetings"`
-	Core_flags            []string               `bson:"core_flags" json:"core_flags"`
-	Syllabus_uri          string                 `bson:"syllabus_uri" json:"syllabus_uri"`
-	Grade_distribution    []int                  `bson:"grade_distribution" json:"grade_distribution"`
-	Attributes            interface{}            `bson:"attributes" json:"attributes"`
+	Id                    IdWrapper              `bson:"_id" json:"_id" schema:"-"`
+	Section_number        string                 `bson:"section_number" json:"section_number" schema:"section_number"`
+	Course_reference      IdWrapper              `bson:"course_reference" json:"course_reference" schema:"course_reference"`
+	Section_corequisites  *CollectionRequirement `bson:"section_corequisites" json:"section_corequisites" schema:"-"`
+	Academic_session      AcademicSession        `bson:"academic_session" json:"academic_session" schema:"-"`
+	Professors            []IdWrapper            `bson:"professors" json:"professors" schema:"-"`
+	Teaching_assistants   []Assistant            `bson:"teaching_assistants" json:"teaching_assistants" schema:"-"`
+	Internal_class_number string                 `bson:"internal_class_number" json:"internal_class_number" schema:"internal_class_number"`
+	Instruction_mode      string                 `bson:"instruction_mode" json:"instruction_mode" schema:"instruction_mode"`
+	Meetings              []Meeting              `bson:"meetings" json:"meetings" schema:"-"`
+	Core_flags            []string               `bson:"core_flags" json:"core_flags" schema:"-"`
+	Syllabus_uri          string                 `bson:"syllabus_uri" json:"syllabus_uri" schema:"-"`
+	Grade_distribution    []int                  `bson:"grade_distribution" json:"grade_distribution" schema:"-"`
+	Attributes            interface{}            `bson:"attributes" json:"attributes" schema:"-"`
 }
 
 type Professor struct {
-	Id           IdWrapper   `bson:"_id" json:"_id"`
-	First_name   string      `bson:"first_name" json:"first_name"`
-	Last_name    string      `bson:"last_name" json:"last_name"`
-	Titles       []string    `bson:"titles" json:"titles"`
-	Email        string      `bson:"email" json:"email"`
-	Phone_number string      `bson:"phone_number" json:"phone_number"`
-	Office       Location    `bson:"office" json:"office"`
-	Profile_uri  string      `bson:"profile_uri" json:"profile_uri"`
-	Image_uri    string      `bson:"image_uri" json:"image_uri"`
-	Office_hours []Meeting   `bson:"office_hours" json:"office_hours"`
-	Sections     []IdWrapper `bson:"sections" json:"sections"`
+	Id           IdWrapper   `bson:"_id" json:"_id" schema:"-"`
+	First_name   string      `bson:"first_name" json:"first_name" schema:"first_name"`
+	Last_name    string      `bson:"last_name" json:"last_name" schema:"last_name"`
+	Titles       []string    `bson:"titles" json:"titles" schema:"titles"`
+	Email        string      `bson:"email" json:"email" schema:"email"`
+	Phone_number string      `bson:"phone_number" json:"phone_number" schema:"phone_number"`
+	Office       Location    `bson:"office" json:"office" schema:"-"`
+	Profile_uri  string      `bson:"profile_uri" json:"profile_uri" schema:"-"`
+	Image_uri    string      `bson:"image_uri" json:"image_uri" schema:"-"`
+	Office_hours []Meeting   `bson:"office_hours" json:"office_hours" schema:"-"`
+	Sections     []IdWrapper `bson:"sections" json:"sections" schema:"-"`
 }
 
 type Organization struct {
@@ -167,44 +142,4 @@
 	ContactName        string    `bson:"contact_name" json:"contact_name"`
 	ContactEmail       string    `bson:"contact_email" json:"contact_email"`
 	ContactPhoneNumber string    `bson:"contact_phone_number" json:"contact_phone_number"`
-=======
-	Id                    primitive.ObjectID     `bson:"_id" json:"_id" schema:"-"`
-	Section_number        string                 `bson:"section_number" json:"section_number" schema:"section_number"`
-	Course_reference      primitive.ObjectID     `bson:"course_reference" json:"course_reference" schema:"course_reference"`
-	Section_corequisites  *CollectionRequirement `bson:"section_corequisites" json:"section_corequisites" schema:"-"`
-	Academic_session      AcademicSession        `bson:"academic_session" json:"academic_session" schema:"-"`
-	Professors            []primitive.ObjectID   `bson:"professors" json:"professors" schema:"-"`
-	Teaching_assistants   []Assistant            `bson:"teaching_assistants" json:"teaching_assistants" schema:"-"`
-	Internal_class_number string                 `bson:"internal_class_number" json:"internal_class_number" schema:"internal_class_number"`
-	Instruction_mode      string                 `bson:"instruction_mode" json:"instruction_mode" schema:"instruction_mode"`
-	Meetings              []Meeting              `bson:"meetings" json:"meetings" schema:"-"`
-	Core_flags            []string               `bson:"core_flags" json:"core_flags" schema:"-"`
-	Syllabus_uri          string                 `bson:"syllabus_uri" json:"syllabus_uri" schema:"-"`
-	Grade_distribution    []int                  `bson:"grade_distribution" json:"grade_distribution" schema:"-"`
-	Attributes            interface{}            `bson:"attributes" json:"attributes" schema:"-"`
-}
-
-type Professor struct {
-	Id           primitive.ObjectID   `bson:"_id" json:"_id" schema:"-"`
-	First_name   string               `bson:"first_name" json:"first_name" schema:"first_name"`
-	Last_name    string               `bson:"last_name" json:"last_name" schema:"last_name"`
-	Titles       []string             `bson:"titles" json:"titles" schema:"titles"`
-	Email        string               `bson:"email" json:"email" schema:"email"`
-	Phone_number string               `bson:"phone_number" json:"phone_number" schema:"phone_number"`
-	Office       Location             `bson:"office" json:"office" schema:"-"`
-	Profile_uri  string               `bson:"profile_uri" json:"profile_uri" schema:"-"`
-	Image_uri    string               `bson:"image_uri" json:"image_uri" schema:"-"`
-	Office_hours []Meeting            `bson:"office_hours" json:"office_hours" schema:"-"`
-	Sections     []primitive.ObjectID `bson:"sections" json:"sections" schema:"-"`
-}
-
-type Organization struct {
-	Id             primitive.ObjectID `bson:"_id" json:"_id"`
-	Title          string             `bson:"title" json:"title"`
-	Description    string             `bson:"description" json:"description"`
-	Categories     []string           `bson:"categories" json:"categories"`
-	President_name string             `bson:"president_name" json:"president_name"`
-	Emails         []string           `bson:"emails" json:"emails"`
-	Picture_data   string             `bson:"picture_data" json:"picture_data"`
->>>>>>> 9d9f1a61
 }